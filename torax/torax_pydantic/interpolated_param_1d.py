--- conflicted
+++ resolved
@@ -18,10 +18,7 @@
 from typing import Any, TypeAlias
 
 import chex
-<<<<<<< HEAD
-=======
 import numpy as np
->>>>>>> 4d15bdc1
 import pydantic
 from torax import interpolated_param
 from torax.torax_pydantic import model_base
