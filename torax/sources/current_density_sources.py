# Copyright 2024 DeepMind Technologies Limited
#
# Licensed under the Apache License, Version 2.0 (the "License");
# you may not use this file except in compliance with the License.
# You may obtain a copy of the License at
#
#     http://www.apache.org/licenses/LICENSE-2.0
#
# Unless required by applicable law or agreed to in writing, software
# distributed under the License is distributed on an "AS IS" BASIS,
# WITHOUT WARRANTIES OR CONDITIONS OF ANY KIND, either express or implied.
# See the License for the specific language governing permissions and
# limitations under the License.

"""Current density sources for the psi equation.

Simple current sources are in this library while more complex sources, like
bootstrap current, can be found in their own files.
"""

import dataclasses

from torax.sources import source


# The current sources below don't have any source-specific implementations, so
# their bodies are empty. You can refer to their base class to see the
# implementation. We define new classes here to:
#  a) support any future source-specific implementation.
#  b) better readability and human-friendly error messages when debugging.
@dataclasses.dataclass(kw_only=True, frozen=True, eq=True)
<<<<<<< HEAD
=======
class ECRHCurrentSource(source.Source):
  """ECRH current density source for the psi equation."""

  @property
  def affected_core_profiles(self) -> tuple[source.AffectedCoreProfile, ...]:
    return (source.AffectedCoreProfile.PSI,)


@dataclasses.dataclass(kw_only=True, frozen=True, eq=True)
>>>>>>> 69f03137
class ICRHCurrentSource(source.Source):
  """ICRH current density source for the psi equation."""

  @property
  def affected_core_profiles(self) -> tuple[source.AffectedCoreProfile, ...]:
    return (source.AffectedCoreProfile.PSI,)


@dataclasses.dataclass(kw_only=True, frozen=True, eq=True)
class LHCurrentSource(source.Source):
  """LH current density source for the psi equation."""

  @property
  def affected_core_profiles(self) -> tuple[source.AffectedCoreProfile, ...]:
    return (source.AffectedCoreProfile.PSI,)


@dataclasses.dataclass(kw_only=True, frozen=True, eq=True)
class NBICurrentSource(source.Source):
  """NBI current density source for the psi equation."""
<<<<<<< HEAD
  affected_core_profiles: tuple[source.AffectedCoreProfile, ...] = (
      source.AffectedCoreProfile.PSI,
  )

ICRHCurrentSourceBuilder = source.make_source_builder(ICRHCurrentSource)
LHCurrentSourceBuilder = source.make_source_builder(LHCurrentSource)
NBICurrentSourceBuilder = source.make_source_builder(NBICurrentSource)
=======

  @property
  def affected_core_profiles(self) -> tuple[source.AffectedCoreProfile, ...]:
    return (source.AffectedCoreProfile.PSI,)
>>>>>>> 69f03137
<|MERGE_RESOLUTION|>--- conflicted
+++ resolved
@@ -29,18 +29,6 @@
 #  a) support any future source-specific implementation.
 #  b) better readability and human-friendly error messages when debugging.
 @dataclasses.dataclass(kw_only=True, frozen=True, eq=True)
-<<<<<<< HEAD
-=======
-class ECRHCurrentSource(source.Source):
-  """ECRH current density source for the psi equation."""
-
-  @property
-  def affected_core_profiles(self) -> tuple[source.AffectedCoreProfile, ...]:
-    return (source.AffectedCoreProfile.PSI,)
-
-
-@dataclasses.dataclass(kw_only=True, frozen=True, eq=True)
->>>>>>> 69f03137
 class ICRHCurrentSource(source.Source):
   """ICRH current density source for the psi equation."""
 
@@ -61,17 +49,7 @@
 @dataclasses.dataclass(kw_only=True, frozen=True, eq=True)
 class NBICurrentSource(source.Source):
   """NBI current density source for the psi equation."""
-<<<<<<< HEAD
-  affected_core_profiles: tuple[source.AffectedCoreProfile, ...] = (
-      source.AffectedCoreProfile.PSI,
-  )
-
-ICRHCurrentSourceBuilder = source.make_source_builder(ICRHCurrentSource)
-LHCurrentSourceBuilder = source.make_source_builder(LHCurrentSource)
-NBICurrentSourceBuilder = source.make_source_builder(NBICurrentSource)
-=======
 
   @property
   def affected_core_profiles(self) -> tuple[source.AffectedCoreProfile, ...]:
-    return (source.AffectedCoreProfile.PSI,)
->>>>>>> 69f03137
+    return (source.AffectedCoreProfile.PSI,)